--- conflicted
+++ resolved
@@ -1,12 +1,10 @@
 {
-<<<<<<< HEAD
-=======
   "nbformat": 4,
   "nbformat_minor": 0,
   "metadata": {
     "colab": {
       "provenance": [],
-      "authorship_tag": "ABX9TyPKI+0b1qhj3yl/bwPx80sb",
+      "authorship_tag": "ABX9TyMu3Dw75uQe2Rq22iV9ch8m",
       "include_colab_link": true
     },
     "kernelspec": {
@@ -17,7 +15,6 @@
       "name": "python"
     }
   },
->>>>>>> 32b7beaf
   "cells": [
     {
       "cell_type": "markdown",
@@ -36,10 +33,7 @@
         "id": "WYM5Jm5LY1TW"
       },
       "outputs": [],
-      "source": [
-<<<<<<< HEAD
-        "print('hei')"
-      ]
+      "source": []
     }
   ],
   "metadata": {
@@ -54,10 +48,6 @@
     },
     "language_info": {
       "name": "python"
-=======
-        "pip install ucimlrepo"
-      ]
->>>>>>> 32b7beaf
     }
   },
   "nbformat": 4,
